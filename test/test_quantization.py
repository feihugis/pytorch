--- conflicted
+++ resolved
@@ -2,27 +2,17 @@
 
 import torch
 import torch.nn.quantized as nnq
-<<<<<<< HEAD
-from torch.quantization import QConfig, \
-    default_qconfig, default_qat_qconfig, default_observer, default_weight_observer, \
-    quantize, prepare, convert, prepare_dynamic, prepare_qat, quantize_dynamic, quantize_qat, \
-    convert_dynamic
-=======
 from torch.quantization import \
     quantize, prepare, convert, prepare_qat, quantize_qat, fuse_modules
 
->>>>>>> 661d0b2b
 from common_utils import run_tests
 from common_quantization import QuantizationTestCase, SingleLayerLinearModel, \
     SkipQuantModel, QuantStubModel, \
     ModForFusion, ManualLinearQATModel, ManualConvLinearQATModel, test_only_eval_fn, test_only_train_fn
 
-<<<<<<< HEAD
-=======
 from common_quantization import AnnotatedTwoLayerLinearModel, AnnotatedNestedModel, \
     AnnotatedSubNestedModel, AnnotatedCustomConfigNestedModel
 
->>>>>>> 661d0b2b
 class PostTrainingQuantTest(QuantizationTestCase):
     def test_single_layer(self):
         r"""Quantize SingleLayerLinearModel which has one Linear module, make sure it is swapped
@@ -238,166 +228,6 @@
         # test one line API
         model = quantize(QuantStubModel(), test_only_eval_fn, self.calib_data)
         checkQuantized(model)
-
-class PostTrainingDynamicQuantTest(QuantizationTestCase):
-    def test_single_layer_dynamic(self):
-        r"""Dynamic Quantize SingleLayerLinearModel which has one Linear module,
-        make sure it is swapped to nnqd.Linear which is the quantized version of
-        the module
-        """
-        model = SingleLayerLinearModel().eval()
-        qconfig_dict = {
-            '': default_qconfig
-        }
-        model = prepare_dynamic(model, qconfig_dict)
-        # Check if observers are inserted
-        self.checkObservers(model)
-
-        test_only_eval_fn(model, self.calib_data)
-        convert_dynamic(model)
-
-        def checkQuantized(model):
-            self.checkDynamicQuantizedLinear(model.fc1)
-            test_only_eval_fn(model, self.calib_data)
-
-        checkQuantized(model)
-
-        # test one line API
-        model = quantize_dynamic(SingleLayerLinearModel().eval(), test_only_eval_fn, self.calib_data, qconfig_dict)
-        checkQuantized(model)
-
-    def test_two_layers(self):
-        r"""TwoLayerLinearModel has two Linear modules but we only quantize the second one
-        `fc2`, and `fc1`is not quantized
-        """
-        model = TwoLayerLinearModel().eval()
-        qconfig_dict = {
-            'fc2': default_qconfig
-        }
-        model = prepare_dynamic(model, qconfig_dict)
-
-        self.checkObservers(model)
-
-        test_only_eval_fn(model, self.calib_data)
-        convert_dynamic(model)
-
-        def checkQuantized(model):
-            self.assertEqual(type(model.fc1), torch.nn.Linear)
-            self.checkDynamicQuantizedLinear(model.fc2)
-            test_only_eval_fn(model, self.calib_data)
-
-        checkQuantized(model)
-
-        # test one line API
-        model = quantize_dynamic(TwoLayerLinearModel().eval(), test_only_eval_fn, self.calib_data, qconfig_dict)
-        checkQuantized(model)
-
-    def test_nested1(self):
-        r"""Test quantization for nested model, top level 'fc3' and
-        'fc1' of submodule 'sub2', 'sub2.fc2' is not quantized
-        """
-        model = NestedModel().eval()
-        qconfig_dict = {
-            'fc3': default_qconfig,
-            'sub2.fc1': default_qconfig
-        }
-
-        def checkPrepModules(model, before_calib=False):
-            if before_calib:
-                self.checkObservers(model)
-
-        model = prepare_dynamic(model, qconfig_dict)
-        checkPrepModules(model, True)
-        test_only_eval_fn(model, self.calib_data)
-        convert_dynamic(model)
-
-        def checkQuantized(model):
-            self.checkLinear(model.sub1.fc)
-            self.checkDynamicQuantizedLinear(model.fc3)
-            self.checkDynamicQuantizedLinear(model.sub2.fc1)
-            self.checkLinear(model.sub2.fc2)
-            test_only_eval_fn(model, self.calib_data)
-
-        checkQuantized(model)
-
-        # test one line API
-        model = quantize_dynamic(NestedModel().eval(), test_only_eval_fn, self.calib_data, qconfig_dict)
-        checkQuantized(model)
-
-
-    def test_nested2(self):
-        r"""Another test case for quantized, we will quantize all submodules
-        of submodule sub2
-        """
-        model = NestedModel().eval()
-        qconfig_dict = {
-            'fc3': default_qconfig,
-            'sub2': default_qconfig
-        }
-        model = prepare_dynamic(model, qconfig_dict)
-
-        def checkPrepModules(model, before_calib=False):
-            if before_calib:
-                self.checkObservers(model)
-
-        checkPrepModules(model)
-
-        test_only_eval_fn(model, self.calib_data)
-        convert_dynamic(model)
-
-        def checkQuantized(model):
-            self.checkLinear(model.sub1.fc)
-            self.assertEqual(type(model.sub1.relu), torch.nn.ReLU)
-            self.checkDynamicQuantizedLinear(model.sub2.fc1)
-            self.checkDynamicQuantizedLinear(model.sub2.fc2)
-            self.checkDynamicQuantizedLinear(model.fc3)
-            test_only_eval_fn(model, self.calib_data)
-
-        checkQuantized(model)
-
-        # test one line API
-        model = quantize_dynamic(NestedModel().eval(), test_only_eval_fn, self.calib_data, qconfig_dict)
-        checkQuantized(model)
-
-    def test_nested3(self):
-        r"""More complicated nested test case with child qconfig overrides
-        parent qconfig
-        """
-        model = NestedModel().eval()
-        custum_options = {
-            'dtype': torch.quint8,
-            'qscheme': torch.per_tensor_affine
-        }
-        custom_qconfig = QConfig(weight=default_weight_observer(),
-                                 activation=default_observer(**custum_options))
-        qconfig_dict = {
-            'fc3': default_qconfig,
-            'sub2': default_qconfig,
-            'sub2.fc1': custom_qconfig
-        }
-        model = prepare_dynamic(model, qconfig_dict)
-
-        def checkPrepModules(model, before_calib=False):
-            if before_calib:
-                self.checkObservers(model)
-
-        checkPrepModules(model, True)
-
-        test_only_eval_fn(model, self.calib_data)
-        convert_dynamic(model)
-
-        def checkQuantized(model):
-            self.checkDynamicQuantizedLinear(model.sub2.fc1)
-            self.checkDynamicQuantizedLinear(model.sub2.fc2)
-            self.checkDynamicQuantizedLinear(model.fc3)
-            test_only_eval_fn(model, self.calib_data)
-
-        checkQuantized(model)
-
-        # test one line API
-        model = quantize_dynamic(NestedModel().eval(), test_only_eval_fn, self.calib_data, qconfig_dict)
-        checkQuantized(model)
-
 
 class QuantizationAwareTrainingTest(QuantizationTestCase):
     def test_manual(self):
