#!/bin/bash

# Required environment variable: $BUILD_ENVIRONMENT
# (This is set by default in the Docker images we build, so you don't
# need to set it yourself.

# shellcheck disable=SC2034
COMPACT_JOB_NAME="${BUILD_ENVIRONMENT}"

source "$(dirname "${BASH_SOURCE[0]}")/common.sh"

echo "Testing pytorch"

if [ -n "${IN_CIRCLECI}" ]; then
  # TODO move this to docker
  pip_install unittest-xml-reporting

  if [[ "$BUILD_ENVIRONMENT" == *-xenial-cuda10.1-* ]]; then
    # TODO: move this to Docker
    sudo apt-get -qq update
    sudo apt-get -qq install --allow-downgrades --allow-change-held-packages libnccl-dev=2.5.6-1+cuda10.1 libnccl2=2.5.6-1+cuda10.1
  fi

  if [[ "$BUILD_ENVIRONMENT" == *-xenial-cuda10.1-cudnn7-py3* ]]; then
    # TODO: move this to Docker
    sudo apt-get -qq update
    sudo apt-get -qq install --allow-downgrades --allow-change-held-packages openmpi-bin libopenmpi-dev
    sudo apt-get -qq install --no-install-recommends openssh-client openssh-server
    sudo mkdir -p /var/run/sshd
  fi

  if [[ "$BUILD_ENVIRONMENT" == *-slow-* ]]; then
    export PYTORCH_TEST_WITH_SLOW=1
    export PYTORCH_TEST_SKIP_FAST=1
  fi
fi

if [[ "$BUILD_ENVIRONMENT" == *rocm* ]]; then
  # Print GPU info
  rocminfo | egrep 'Name:.*\sgfx|Marketing'
  # TODO: Move this to Docker
  sudo apt-get -qq update
  sudo apt-get -qq install --no-install-recommends libsndfile1

  # TODO: Remove this once ROCm CI images are >= ROCm 3.5
  # ROCm 3.5 required a backwards-incompatible change; the kernel and thunk must match.
  # Detect kernel version and upgrade thunk if this is a ROCm 3.3 container running on a 3.5 kernel.
  ROCM_ASD_FW_VERSION=$(/opt/rocm/bin/rocm-smi --showfwinfo -d 1 | grep ASD |  awk '{print $6}')
  if [[ $ROCM_ASD_FW_VERSION = 553648174 && "$BUILD_ENVIRONMENT" == *rocm3.3* ]]; then
    # upgrade thunk to 3.5
    mkdir rocm3.5-thunk
    pushd rocm3.5-thunk
    wget http://repo.radeon.com/rocm/apt/3.5/pool/main/h/hsakmt-roct3.5.0/hsakmt-roct3.5.0_1.0.9-347-gd4b224f_amd64.deb
    wget http://repo.radeon.com/rocm/apt/3.5/pool/main/h/hsakmt-roct-dev3.5.0/hsakmt-roct-dev3.5.0_1.0.9-347-gd4b224f_amd64.deb
    dpkg-deb -vx hsakmt-roct3.5.0_1.0.9-347-gd4b224f_amd64.deb .
    dpkg-deb -vx hsakmt-roct-dev3.5.0_1.0.9-347-gd4b224f_amd64.deb .
    sudo cp -r opt/rocm-3.5.0/* /opt/rocm-3.3.0/
    popd
    rm -rf rocm3.5-thunk
  fi
fi

# --user breaks ppc64le builds and these packages are already in ppc64le docker
if [[ "$BUILD_ENVIRONMENT" != *ppc64le* ]] && [[ "$BUILD_ENVIRONMENT" != *-bazel-* ]] ; then
  # JIT C++ extensions require ninja.
  pip_install --user ninja
  # ninja is installed in /var/lib/jenkins/.local/bin
  export PATH="/var/lib/jenkins/.local/bin:$PATH"

  # TODO: Please move this to Docker
  # The version is fixed to avoid flakiness: https://github.com/pytorch/pytorch/issues/31136
  pip_install --user "hypothesis==4.53.2"
  # Pin MyPy version because new errors are likely to appear with each release
  pip_install --user "mypy==0.770"
  # Update scikit-learn to a python-3.8 compatible version
  if [[ $(python -c "import sys; print(int(sys.version_info >= (3, 8)))") == "1" ]]; then
    pip_install -U scikit-learn
  fi

  pip_install --user tb-nightly
fi

# DANGER WILL ROBINSON.  The LD_PRELOAD here could cause you problems
# if you're not careful.  Check this if you made some changes and the
# ASAN test is not working
if [[ "$BUILD_ENVIRONMENT" == *asan* ]]; then
    # Suppress vptr violations arising from multiple copies of pybind11
    export ASAN_OPTIONS=detect_leaks=0:symbolize=1:strict_init_order=true:detect_odr_violation=0
    export UBSAN_OPTIONS=print_stacktrace=1:suppressions=$PWD/ubsan.supp
    export PYTORCH_TEST_WITH_ASAN=1
    export PYTORCH_TEST_WITH_UBSAN=1
    # TODO: Figure out how to avoid hard-coding these paths
    export ASAN_SYMBOLIZER_PATH=/usr/lib/llvm-5.0/bin/llvm-symbolizer
    export TORCH_USE_RTLD_GLOBAL=1
    # NB: We load libtorch.so with RTLD_GLOBAL for UBSAN, unlike our
    # default behavior.
    #
    # The reason for this is that without RTLD_GLOBAL, if we load multiple
    # libraries that depend on libtorch (as is the case with C++ extensions), we
    # will get multiple copies of libtorch in our address space.  When UBSAN is
    # turned on, it will do a bunch of virtual pointer consistency checks which
    # won't work correctly.  When this happens, you get a violation like:
    #
    #    member call on address XXXXXX which does not point to an object of
    #    type 'std::_Sp_counted_base<__gnu_cxx::_Lock_policy::_S_atomic>'
    #    XXXXXX note: object is of type
    #    'std::_Sp_counted_ptr<torch::nn::LinearImpl*, (__gnu_cxx::_Lock_policy)2>'
    #
    # (NB: the textual types of the objects here are misleading, because
    # they actually line up; it just so happens that there's two copies
    # of the type info floating around in the address space, so they
    # don't pointer compare equal.  See also
    #   https://github.com/google/sanitizers/issues/1175
    #
    # UBSAN is kind of right here: if we relied on RTTI across C++ extension
    # modules they would indeed do the wrong thing;  but in our codebase, we
    # don't use RTTI (because it doesn't work in mobile).  To appease
    # UBSAN, however, it's better if we ensure all the copies agree!
    #
    # By the way, an earlier version of this code attempted to load
    # libtorch_python.so with LD_PRELOAD, which has a similar effect of causing
    # it to be loaded globally.  This isn't really a good idea though, because
    # it depends on a ton of dynamic libraries that most programs aren't gonna
    # have, and it applies to child processes.
    export LD_PRELOAD=/usr/lib/llvm-5.0/lib/clang/5.0.0/lib/linux/libclang_rt.asan-x86_64.so
    # Increase stack size, because ASAN red zones use more stack
    ulimit -s 81920

    (cd test && python -c "import torch; print(torch.__version__, torch.version.git_version)")
    echo "The next three invocations are expected to crash; if they don't that means ASAN/UBSAN is misconfigured"
    (cd test && ! get_exit_code python -c "import torch; torch._C._crash_if_csrc_asan(3)")
    (cd test && ! get_exit_code python -c "import torch; torch._C._crash_if_csrc_ubsan(0)")
    (cd test && ! get_exit_code python -c "import torch; torch._C._crash_if_aten_asan(3)")
fi

if [[ "${BUILD_ENVIRONMENT}" == *-NO_AVX-* ]]; then
  export ATEN_CPU_CAPABILITY=default
elif [[ "${BUILD_ENVIRONMENT}" == *-NO_AVX2-* ]]; then
  export ATEN_CPU_CAPABILITY=avx
fi

if [ -n "$CIRCLE_PULL_REQUEST" ]; then
  DETERMINE_FROM=$(mktemp)
  file_diff_from_base "$DETERMINE_FROM"
fi

test_python_nn() {
  time python test/run_test.py --include test_nn --verbose --determine-from="$DETERMINE_FROM"
  assert_git_not_dirty
}

test_python_ge_config_profiling() {
  time python test/run_test.py --include test_jit_cuda_fuser_profiling test_jit_profiling test_jit_fuser_te test_tensorexpr --verbose --determine-from="$DETERMINE_FROM"
  assert_git_not_dirty
}

test_python_ge_config_legacy() {
  time python test/run_test.py --include test_jit_cuda_fuser_legacy test_jit_legacy test_jit_fuser_legacy --verbose --determine-from="$DETERMINE_FROM"
  assert_git_not_dirty
}

test_python_all_except_nn_and_cpp_extensions() {
  time python test/run_test.py --exclude test_jit_cuda_fuser_profiling test_jit_cuda_fuser_legacy test_nn test_jit_profiling test_jit_legacy test_jit_fuser_legacy test_jit_fuser_te test_tensorexpr --verbose --determine-from="$DETERMINE_FROM"
  assert_git_not_dirty
}

test_aten() {
  # Test ATen
  # The following test(s) of ATen have already been skipped by caffe2 in rocm environment:
  # scalar_tensor_test, basic, native_test
  if ([[ "$BUILD_ENVIRONMENT" != *asan* ]] && [[ "$BUILD_ENVIRONMENT" != *rocm* ]]); then
    echo "Running ATen tests with pytorch lib"
    TORCH_LIB_PATH=$(python -c "import site; print(site.getsitepackages()[0])")/torch/lib
    # NB: the ATen test binaries don't have RPATH set, so it's necessary to
    # put the dynamic libraries somewhere were the dynamic linker can find them.
    # This is a bit of a hack.
    if [[ "$BUILD_ENVIRONMENT" == *ppc64le* ]]; then
      SUDO=sudo
    fi

    ${SUDO} ln -s "$TORCH_LIB_PATH"/libc10* build/bin
    ${SUDO} ln -s "$TORCH_LIB_PATH"/libcaffe2* build/bin
    ${SUDO} ln -s "$TORCH_LIB_PATH"/libmkldnn* build/bin
    ${SUDO} ln -s "$TORCH_LIB_PATH"/libnccl* build/bin

    ls build/bin
    aten/tools/run_tests.sh build/bin
    assert_git_not_dirty
  fi
}

# pytorch extensions require including torch/extension.h which includes all.h
# which includes utils.h which includes Parallel.h.
# So you can call for instance parallel_for() from your extension,
# but the compilation will fail because of Parallel.h has only declarations
# and definitions are conditionally included Parallel.h(see last lines of Parallel.h).
# I tried to solve it #39612 and #39881 by including Config.h into Parallel.h
# But if Pytorch is built with TBB it provides Config.h
# that has AT_PARALLEL_NATIVE_TBB=1(see #3961 or #39881) and it means that if you include
# torch/extension.h which transitively includes Parallel.h
# which transitively includes tbb.h which is not available!
if [[ "${BUILD_ENVIRONMENT}" == *tbb* ]]; then
  sudo mkdir -p /usr/include/tbb
  sudo cp -r $PWD/third_party/tbb/include/tbb/* /usr/include/tbb
fi

test_libtorch() {
  if [[ "$BUILD_ENVIRONMENT" != *rocm* ]]; then
    echo "Testing libtorch"

    # Start background download
    python tools/download_mnist.py --quiet -d test/cpp/api/mnist &

    # Run JIT cpp tests
    mkdir -p test/test-reports/cpp-unittest
    python test/cpp/jit/tests_setup.py setup
    if [[ "$BUILD_ENVIRONMENT" == *cuda* ]]; then
      build/bin/test_jit  --gtest_output=xml:test/test-reports/cpp-unittest/test_jit.xml
    else
      build/bin/test_jit  --gtest_filter='-*CUDA' --gtest_output=xml:test/test-reports/cpp-unittest/test_jit.xml
    fi
    python test/cpp/jit/tests_setup.py shutdown
    # Wait for background download to finish
    wait
    OMP_NUM_THREADS=2 TORCH_CPP_TEST_MNIST_PATH="test/cpp/api/mnist" build/bin/test_api --gtest_output=xml:test/test-reports/cpp-unittest/test_api.xml
    build/bin/test_tensorexpr --gtest_output=xml:test/test-reports/cpp-unittests/test_tensorexpr.xml
    assert_git_not_dirty
  fi
}

test_distributed() {
  if [[ "$BUILD_ENVIRONMENT" == *cuda* ]]; then
    echo "Testing distributed C++ tests"
    mkdir -p test/test-reports/cpp-distributed
    build/bin/FileStoreTest --gtest_output=xml:test/test-reports/cpp-distributed/FileStoreTest.xml
    build/bin/HashStoreTest --gtest_output=xml:test/test-reports/cpp-distributed/HashStoreTest.xml
    build/bin/TCPStoreTest --gtest_output=xml:test/test-reports/cpp-distributed/TCPStoreTest.xml

    build/bin/ProcessGroupGlooTest --gtest_output=xml:test/test-reports/cpp-distributed/ProcessGroupGlooTest.xml
    build/bin/ProcessGroupNCCLTest --gtest_output=xml:test/test-reports/cpp-distributed/ProcessGroupNCCLTest.xml
    build/bin/ProcessGroupNCCLErrorsTest --gtest_output=xml:test/test-reports/cpp-distributed/ProcessGroupNCCLErrorsTest.xml
  fi
}

test_rpc() {
    echo "Testing RPC C++ tests"
    mkdir -p test/test-reports/cpp-rpc
    build/bin/test_cpp_rpc --gtest_output=xml:test/test-reports/cpp-rpc/test_cpp_rpc.xml
}

test_custom_backend() {
  if [[ "$BUILD_ENVIRONMENT" != *rocm* ]] && [[ "$BUILD_ENVIRONMENT" != *asan* ]] ; then
    echo "Testing custom backends"
    CUSTOM_BACKEND_BUILD="$PWD/../custom-backend-build"
    pushd test/custom_backend
    cp -a "$CUSTOM_BACKEND_BUILD" build
    # Run tests Python-side and export a lowered module.
    python test_custom_backend.py -v
    python backend.py --export-module-to=model.pt
    # Run tests C++-side and load the exported lowered module.
    build/test_custom_backend ./model.pt
    rm -f ./model.pt
    popd
    assert_git_not_dirty
  fi
}

test_custom_script_ops() {
  if [[ "$BUILD_ENVIRONMENT" != *rocm* ]] && [[ "$BUILD_ENVIRONMENT" != *asan* ]] ; then
    echo "Testing custom script operators"
    CUSTOM_OP_BUILD="$PWD/../custom-op-build"
    pushd test/custom_operator
    cp -a "$CUSTOM_OP_BUILD" build
    # Run tests Python-side and export a script module.
    python test_custom_ops.py -v
    python model.py --export-script-module=model.pt
    # Run tests C++-side and load the exported script module.
    build/test_custom_ops ./model.pt
    popd
    assert_git_not_dirty
  fi
}

test_torch_function_benchmark() {
  echo "Testing __torch_function__ benchmarks"
  pushd benchmarks/overrides_benchmark
  python bench.py -n 1 -m 2
  python pyspybench.py Tensor -n 1
  python pyspybench.py SubTensor -n 1
  python pyspybench.py WithTorchFunction -n 1
  python pyspybench.py SubWithTorchFunction -n 1
  popd
  assert_git_not_dirty
}

test_xla() {
  export XLA_USE_XRT=1 XRT_DEVICE_MAP="CPU:0;/job:localservice/replica:0/task:0/device:XLA_CPU:0"
  # Issue #30717: randomize the port of XLA/gRPC workers is listening on to reduce flaky tests.
  XLA_PORT=`shuf -i 40701-40999 -n 1`
  export XRT_WORKERS="localservice:0;grpc://localhost:$XLA_PORT"
  pushd xla
  echo "Running Python Tests"
  ./test/run_tests.sh

  echo "Running MNIST Test"
  python test/test_train_mnist.py --tidy

  echo "Running C++ Tests"
  pushd test/cpp
  CC=clang-9 CXX=clang++-9 ./run_tests.sh
  popd
  assert_git_not_dirty
}

# Do NOT run this test before any other tests, like test_python_nn, etc.
# Because this function uninstalls the torch built from branch, and install
# nightly version.
test_backward_compatibility() {
  set -x
  pushd test/backward_compatibility
  python -m venv venv
  . venv/bin/activate
  pip_install --pre torch -f https://download.pytorch.org/whl/nightly/cpu/torch_nightly.html
  pip show torch
  python dump_all_function_schemas.py --filename nightly_schemas.txt
  deactivate
  rm -r venv
  pip show torch
  python check_backward_compatibility.py --existing-schemas nightly_schemas.txt
  popd
  set +x
  assert_git_not_dirty
}

test_bazel() {
  set -e

  get_bazel

  tools/bazel test --test_timeout=480 --test_output=all --test_tag_filters=-gpu-required --test_filter=-*CUDA :all_tests
}

test_benchmarks() {
  if [[ "$BUILD_ENVIRONMENT" == *cuda* && "$BUILD_ENVIRONMENT" != *nogpu* ]]; then
    pip_install --user "pytest-benchmark==3.2.3"
    pip_install --user "requests"
    BENCHMARK_DATA="benchmarks/.data"
    mkdir -p ${BENCHMARK_DATA}
    pytest benchmarks/fastrnns/test_bench.py --benchmark-sort=Name --benchmark-json=${BENCHMARK_DATA}/fastrnns.json
    python benchmarks/upload_scribe.py --pytest_bench_json ${BENCHMARK_DATA}/fastrnns.json
    assert_git_not_dirty
  fi
}

test_cpp_extensions() {
  # This is to test whether cpp extension build is compatible with current env. No need to test both ninja and no-ninja build
  time python test/run_test.py --include test_cpp_extensions_aot_ninja --verbose --determine-from="$DETERMINE_FROM"
  assert_git_not_dirty
}

if ! [[ "${BUILD_ENVIRONMENT}" == *libtorch* || "${BUILD_ENVIRONMENT}" == *-bazel-* ]]; then
  (cd test && python -c "import torch; print(torch.__config__.show())")
  (cd test && python -c "import torch; print(torch.__config__.parallel_info())")
fi

if [[ "${BUILD_ENVIRONMENT}" == *backward* ]]; then
  test_backward_compatibility
  # Do NOT add tests after bc check tests, see its comment.
elif [[ "${BUILD_ENVIRONMENT}" == *xla* || "${JOB_BASE_NAME}" == *xla* ]]; then
  install_torchvision
  test_xla
elif [[ "${BUILD_ENVIRONMENT}" == *ge_config_legacy* || "${JOB_BASE_NAME}" == *ge_config_legacy* ]]; then
  test_python_ge_config_legacy
elif [[ "${BUILD_ENVIRONMENT}" == *ge_config_profiling* || "${JOB_BASE_NAME}" == *ge_config_profiling* ]]; then
  test_python_ge_config_profiling
elif [[ "${BUILD_ENVIRONMENT}" == *libtorch* ]]; then
  # TODO: run some C++ tests
  echo "no-op at the moment"
elif [[ "${BUILD_ENVIRONMENT}" == *-test1 || "${JOB_BASE_NAME}" == *-test1 ]]; then
  test_python_nn
  test_cpp_extensions
elif [[ "${BUILD_ENVIRONMENT}" == *-test2 || "${JOB_BASE_NAME}" == *-test2 ]]; then
  install_torchvision
  test_python_all_except_nn_and_cpp_extensions
  test_aten
  test_libtorch
  test_custom_script_ops
  test_custom_backend
  test_torch_function_benchmark
elif [[ "${BUILD_ENVIRONMENT}" == *-bazel-* ]]; then
  test_bazel
elif [[ "${BUILD_ENVIRONMENT}" == pytorch-linux-xenial-cuda9.2-cudnn7-py3-gcc5.4* ]]; then
  # test cpp extension for xenial + cuda 9.2 + gcc 5.4 to make sure
  # cpp extension can be built correctly under this old env
  test_cpp_extensions
else
  install_torchvision
  test_python_nn
  test_python_all_except_nn_and_cpp_extensions
  test_cpp_extensions
  test_aten
  test_libtorch
  test_custom_script_ops
  test_custom_backend
  test_torch_function_benchmark
  test_distributed
<<<<<<< HEAD
=======
  test_benchmarks
>>>>>>> 7332c21f
  test_rpc
fi<|MERGE_RESOLUTION|>--- conflicted
+++ resolved
@@ -404,9 +404,6 @@
   test_custom_backend
   test_torch_function_benchmark
   test_distributed
-<<<<<<< HEAD
-=======
   test_benchmarks
->>>>>>> 7332c21f
   test_rpc
 fi